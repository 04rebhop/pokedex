from setuptools import setup, find_packages
setup(
    name = 'Pokedex',
    version = '0.1',
    zip_safe = False,
    packages = find_packages(),
    package_data = {
        'pokedex': ['data/csv/*.csv']
    },
    install_requires=[
<<<<<<< HEAD
        'SQLAlchemy>=0.7',
        'whoosh>=1.1.0',
=======
        'SQLAlchemy>=0.6.6',
        'whoosh>=2.2.2',
>>>>>>> af821553
        'markdown',
        'construct',
    ],

    entry_points = {
        'console_scripts': [
            'pokedex = pokedex.main:main',
        ],
    },
)<|MERGE_RESOLUTION|>--- conflicted
+++ resolved
@@ -8,13 +8,8 @@
         'pokedex': ['data/csv/*.csv']
     },
     install_requires=[
-<<<<<<< HEAD
         'SQLAlchemy>=0.7',
-        'whoosh>=1.1.0',
-=======
-        'SQLAlchemy>=0.6.6',
         'whoosh>=2.2.2',
->>>>>>> af821553
         'markdown',
         'construct',
     ],
